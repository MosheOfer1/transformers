--- conflicted
+++ resolved
@@ -4,7 +4,6 @@
     import sys
     if len(sys.argv) < 2 or sys.argv[1] not in ["convert", "train", "predict", "serve"]:
         print(
-<<<<<<< HEAD
         "First argument to `transformers` command line interface should be one of: \n"
         ">> convert serve train predict")
     if sys.argv[1] == "convert":
@@ -19,131 +18,7 @@
         # from transformers.commands.serving import ServeCommand
         # parser = ArgumentParser('Transformers CLI tool', usage='transformers serve <command> [<args>]')
         # commands_parser = parser.add_subparsers(help='transformers-cli command helpers')
-=======
-        "This command line utility let you convert original (author released) model checkpoint to pytorch.\n"
-        "It should be used as one of: \n"
-        ">> transformers bert TF_CHECKPOINT TF_CONFIG PYTORCH_DUMP_OUTPUT, \n"
-        ">> transformers t5 TF_CHECKPOINT TF_CONFIG PYTORCH_DUMP_OUTPUT, \n"
-        ">> transformers gpt OPENAI_GPT_CHECKPOINT_FOLDER_PATH PYTORCH_DUMP_OUTPUT [OPENAI_GPT_CONFIG], \n"
-        ">> transformers transfo_xl TF_CHECKPOINT_OR_DATASET PYTORCH_DUMP_OUTPUT [TF_CONFIG] or \n"
-        ">> transformers gpt2 TF_CHECKPOINT PYTORCH_DUMP_OUTPUT [GPT2_CONFIG] or \n"
-        ">> transformers xlnet TF_CHECKPOINT TF_CONFIG PYTORCH_DUMP_OUTPUT [FINETUNING_TASK_NAME] or \n"
-        ">> transformers xlm XLM_CHECKPOINT_PATH PYTORCH_DUMP_OUTPUT")
-    else:
-        if sys.argv[1] == "bert":
-            try:
-                from .convert_bert_original_tf_checkpoint_to_pytorch import convert_tf_checkpoint_to_pytorch
-            except ImportError:
-                print("transformers can only be used from the commandline to convert TensorFlow models in PyTorch, "
-                    "In that case, it requires TensorFlow to be installed. Please see "
-                    "https://www.tensorflow.org/install/ for installation instructions.")
-                raise
 
-            if len(sys.argv) != 5:
-                # pylint: disable=line-too-long
-                print("Should be used as `transformers bert TF_CHECKPOINT TF_CONFIG PYTORCH_DUMP_OUTPUT`")
-            else:
-                PYTORCH_DUMP_OUTPUT = sys.argv.pop()
-                TF_CONFIG = sys.argv.pop()
-                TF_CHECKPOINT = sys.argv.pop()
-                convert_tf_checkpoint_to_pytorch(TF_CHECKPOINT, TF_CONFIG, PYTORCH_DUMP_OUTPUT)
-        elif sys.argv[1] == "t5":
-            try:
-                from .convert_t5_original_tf_checkpoint_to_pytorch import convert_tf_checkpoint_to_pytorch
-            except ImportError:
-                print("transformers can only be used from the commandline to convert TensorFlow models in PyTorch, "
-                    "In that case, it requires TensorFlow to be installed. Please see "
-                    "https://www.tensorflow.org/install/ for installation instructions.")
-                raise
-
-            if len(sys.argv) != 5:
-                # pylint: disable=line-too-long
-                print("Should be used as `transformers bert TF_CHECKPOINT TF_CONFIG PYTORCH_DUMP_OUTPUT`")
-            else:
-                PYTORCH_DUMP_OUTPUT = sys.argv.pop()
-                TF_CONFIG = sys.argv.pop()
-                TF_CHECKPOINT = sys.argv.pop()
-                convert_tf_checkpoint_to_pytorch(TF_CHECKPOINT, TF_CONFIG, PYTORCH_DUMP_OUTPUT)
-        elif sys.argv[1] == "gpt":
-            from .convert_openai_original_tf_checkpoint_to_pytorch import convert_openai_checkpoint_to_pytorch
-            if len(sys.argv) < 4 or len(sys.argv) > 5:
-                # pylint: disable=line-too-long
-                print("Should be used as `transformers gpt OPENAI_GPT_CHECKPOINT_FOLDER_PATH PYTORCH_DUMP_OUTPUT [OPENAI_GPT_CONFIG]`")
-            else:
-                OPENAI_GPT_CHECKPOINT_FOLDER_PATH = sys.argv[2]
-                PYTORCH_DUMP_OUTPUT = sys.argv[3]
-                if len(sys.argv) == 5:
-                    OPENAI_GPT_CONFIG = sys.argv[4]
-                else:
-                    OPENAI_GPT_CONFIG = ""
-                convert_openai_checkpoint_to_pytorch(OPENAI_GPT_CHECKPOINT_FOLDER_PATH,
-                                                    OPENAI_GPT_CONFIG,
-                                                    PYTORCH_DUMP_OUTPUT)
-        elif sys.argv[1] == "transfo_xl":
-            try:
-                from .convert_transfo_xl_original_tf_checkpoint_to_pytorch import convert_transfo_xl_checkpoint_to_pytorch
-            except ImportError:
-                print("transformers can only be used from the commandline to convert TensorFlow models in PyTorch, "
-                    "In that case, it requires TensorFlow to be installed. Please see "
-                    "https://www.tensorflow.org/install/ for installation instructions.")
-                raise
-            if len(sys.argv) < 4 or len(sys.argv) > 5:
-                # pylint: disable=line-too-long
-                print("Should be used as `transformers transfo_xl TF_CHECKPOINT/TF_DATASET_FILE PYTORCH_DUMP_OUTPUT [TF_CONFIG]`")
-            else:
-                if 'ckpt' in sys.argv[2].lower():
-                    TF_CHECKPOINT = sys.argv[2]
-                    TF_DATASET_FILE = ""
-                else:
-                    TF_DATASET_FILE = sys.argv[2]
-                    TF_CHECKPOINT = ""
-                PYTORCH_DUMP_OUTPUT = sys.argv[3]
-                if len(sys.argv) == 5:
-                    TF_CONFIG = sys.argv[4]
-                else:
-                    TF_CONFIG = ""
-                convert_transfo_xl_checkpoint_to_pytorch(TF_CHECKPOINT, TF_CONFIG, PYTORCH_DUMP_OUTPUT, TF_DATASET_FILE)
-        elif sys.argv[1] == "gpt2":
-            try:
-                from .convert_gpt2_original_tf_checkpoint_to_pytorch import convert_gpt2_checkpoint_to_pytorch
-            except ImportError:
-                print("transformers can only be used from the commandline to convert TensorFlow models in PyTorch, "
-                    "In that case, it requires TensorFlow to be installed. Please see "
-                    "https://www.tensorflow.org/install/ for installation instructions.")
-                raise
-
-            if len(sys.argv) < 4 or len(sys.argv) > 5:
-                # pylint: disable=line-too-long
-                print("Should be used as `transformers gpt2 TF_CHECKPOINT PYTORCH_DUMP_OUTPUT [TF_CONFIG]`")
-            else:
-                TF_CHECKPOINT = sys.argv[2]
-                PYTORCH_DUMP_OUTPUT = sys.argv[3]
-                if len(sys.argv) == 5:
-                    TF_CONFIG = sys.argv[4]
-                else:
-                    TF_CONFIG = ""
-                convert_gpt2_checkpoint_to_pytorch(TF_CHECKPOINT, TF_CONFIG, PYTORCH_DUMP_OUTPUT)
-        elif sys.argv[1] == "xlnet":
-            try:
-                from .convert_xlnet_original_tf_checkpoint_to_pytorch import convert_xlnet_checkpoint_to_pytorch
-            except ImportError:
-                print("transformers can only be used from the commandline to convert TensorFlow models in PyTorch, "
-                    "In that case, it requires TensorFlow to be installed. Please see "
-                    "https://www.tensorflow.org/install/ for installation instructions.")
-                raise
-
-            if len(sys.argv) < 5 or len(sys.argv) > 6:
-                # pylint: disable=line-too-long
-                print("Should be used as `transformers xlnet TF_CHECKPOINT TF_CONFIG PYTORCH_DUMP_OUTPUT [FINETUNING_TASK_NAME]`")
-            else:
-                TF_CHECKPOINT = sys.argv[2]
-                TF_CONFIG = sys.argv[3]
-                PYTORCH_DUMP_OUTPUT = sys.argv[4]
-                if len(sys.argv) == 6:
-                    FINETUNING_TASK = sys.argv[5]
-                else:
-                    FINETUNING_TASK = None
->>>>>>> 33adab2b
 
         # # Register commands
         # ServeCommand.register_subcommand(commands_parser)
